[
  {
    "listing": "/projects.html",
    "items": [
      "/projects/aspectwise/index.html",
      "/projects/texttunnel/index.html",
      "/projects/cosmention/index.html",
      "/projects/stakex/index.html",
      "/projects/gpexp/index.html",
      "/projects/masterthesis/index.html",
      "/projects/bachelorthesis/index.html"
    ]
  },
  {
    "listing": "/talks.html",
    "items": [
      "/talks/dgofkiforumpitch2024/index.html",
      "/talks/day-of-business-psychology-2024/index.html",
      "/talks/ephmra2024/index.html",
      "/talks/wdm2024/index.html",
      "/talks/finding-answers-2024/index.html",
      "/talks/gor2024/index.html",
      "/talks/succeet2023/index.html",
      "/talks/gor2023/index.html",
      "/talks/bvmki2021/index.html",
      "/talks/comes2020/index.html",
      "/talks/gor2019/index.html",
      "/talks/researchplus2018/index.html",
      "/talks/concordi2017/index.html",
      "/talks/emaee2017/index.html"
    ]
  },
  {
    "listing": "/index.html",
    "items": [
<<<<<<< HEAD
      "/blog/pydantic-ai/index.html",
=======
      "/blog/context-constrained/index.html",
>>>>>>> 6a33bab6
      "/blog/absa-with-dspy/index.html",
      "/blog/long-prompts/index.html",
      "/blog/openai_structured_output/index.html",
      "/blog/abstractions/index.html",
      "/blog/waiting/index.html",
      "/blog/text-tournament/index.html",
      "/blog/settled-knowledge/index.html",
      "/blog/detailed-world/index.html",
      "/blog/quarto-wiki/index.html",
      "/blog/fast-and-good/index.html",
      "/blog/structured_output/index.html",
      "/blog/llm-eval/index.html",
      "/blog/gold-data/index.html",
      "/blog/llm-price-performance/index.html",
      "/blog/data-grug/index.html",
      "/blog/nlp-model-escalation/index.html",
      "/blog/llms-for-absa/index.html",
      "/blog/one-stop-nlp/index.html",
      "/blog/dataset-size-vs-correctness/index.html",
      "/blog/llm-future/index.html",
      "/blog/ai-assistants/index.html",
      "/blog/modal-twitter/index.html",
      "/blog/skills/index.html",
      "/blog/yarn/index.html",
      "/blog/fangmant/index.html",
      "/blog/dataframes/index.html",
      "/blog/echarts4r/index.html"
    ]
  }
]<|MERGE_RESOLUTION|>--- conflicted
+++ resolved
@@ -33,11 +33,8 @@
   {
     "listing": "/index.html",
     "items": [
-<<<<<<< HEAD
+      "/blog/context-constrained/index.html",
       "/blog/pydantic-ai/index.html",
-=======
-      "/blog/context-constrained/index.html",
->>>>>>> 6a33bab6
       "/blog/absa-with-dspy/index.html",
       "/blog/long-prompts/index.html",
       "/blog/openai_structured_output/index.html",

--- conflicted
+++ resolved
@@ -14,11 +14,7 @@
   </url>
   <url>
     <loc>https://simmering.dev/blog/abstractions/index.html</loc>
-<<<<<<< HEAD
-    <lastmod>2024-12-07T18:07:47.402Z</lastmod>
-=======
-    <lastmod>2024-12-14T19:19:35.578Z</lastmod>
->>>>>>> 6a33bab6
+    <lastmod>2024-12-15T10:46:47.867Z</lastmod>
   </url>
   <url>
     <loc>https://simmering.dev/blog/echarts4r/index.html</loc>
@@ -37,174 +33,182 @@
     <lastmod>2024-05-06T06:34:16.487Z</lastmod>
   </url>
   <url>
+    <loc>https://simmering.dev/blog/pydantic-ai/index.html</loc>
+    <lastmod>2024-12-15T10:46:47.868Z</lastmod>
+  </url>
+  <url>
+    <loc>https://simmering.dev/blog/fast-and-good/index.html</loc>
+    <lastmod>2024-06-24T06:21:20.905Z</lastmod>
+  </url>
+  <url>
+    <loc>https://simmering.dev/blog/one-stop-nlp/index.html</loc>
+    <lastmod>2024-05-06T06:34:16.502Z</lastmod>
+  </url>
+  <url>
+    <loc>https://simmering.dev/blog/llms-for-absa/index.html</loc>
+    <lastmod>2024-08-07T12:40:50.168Z</lastmod>
+  </url>
+  <url>
+    <loc>https://simmering.dev/blog/dataset-size-vs-correctness/index.html</loc>
+    <lastmod>2024-05-06T06:34:16.461Z</lastmod>
+  </url>
+  <url>
+    <loc>https://simmering.dev/blog/dataframes/index.html</loc>
+    <lastmod>2024-05-06T06:34:16.460Z</lastmod>
+  </url>
+  <url>
+    <loc>https://simmering.dev/blog/data-grug/index.html</loc>
+    <lastmod>2024-05-06T06:34:16.459Z</lastmod>
+  </url>
+  <url>
+    <loc>https://simmering.dev/blog/ai-assistants/index.html</loc>
+    <lastmod>2024-05-06T06:34:16.455Z</lastmod>
+  </url>
+  <url>
+    <loc>https://simmering.dev/blog/context-constrained/index.html</loc>
+    <lastmod>2024-12-15T10:46:57.572Z</lastmod>
+  </url>
+  <url>
+    <loc>https://simmering.dev/projects.html</loc>
+    <lastmod>2023-10-21T09:31:12.912Z</lastmod>
+  </url>
+  <url>
+    <loc>https://simmering.dev/talks/concordi2017/index.html</loc>
+    <lastmod>2024-05-06T06:34:16.518Z</lastmod>
+  </url>
+  <url>
+    <loc>https://simmering.dev/talks/day-of-business-psychology-2024/index.html</loc>
+    <lastmod>2024-11-24T17:53:53.727Z</lastmod>
+  </url>
+  <url>
+    <loc>https://simmering.dev/talks/dgofkiforumpitch2024/index.html</loc>
+    <lastmod>2024-11-24T17:56:12.641Z</lastmod>
+  </url>
+  <url>
+    <loc>https://simmering.dev/talks/finding-answers-2024/index.html</loc>
+    <lastmod>2024-05-06T06:34:16.545Z</lastmod>
+  </url>
+  <url>
+    <loc>https://simmering.dev/talks/wdm2024/index.html</loc>
+    <lastmod>2024-05-06T06:34:16.567Z</lastmod>
+  </url>
+  <url>
+    <loc>https://simmering.dev/talks/gor2023/index.html</loc>
+    <lastmod>2024-05-06T06:34:16.546Z</lastmod>
+  </url>
+  <url>
+    <loc>https://simmering.dev/talks/researchplus2018/index.html</loc>
+    <lastmod>2024-05-06T06:34:16.557Z</lastmod>
+  </url>
+  <url>
+    <loc>https://simmering.dev/projects/gpexp/index.html</loc>
+    <lastmod>2023-10-21T09:31:12.944Z</lastmod>
+  </url>
+  <url>
+    <loc>https://simmering.dev/projects/stakex/index.html</loc>
+    <lastmod>2024-11-27T07:04:28.522Z</lastmod>
+  </url>
+  <url>
+    <loc>https://simmering.dev/projects/aspectwise/index.html</loc>
+    <lastmod>2024-09-24T09:25:33.741Z</lastmod>
+  </url>
+  <url>
+    <loc>https://simmering.dev/projects/texttunnel/index.html</loc>
+    <lastmod>2024-07-20T07:26:39.631Z</lastmod>
+  </url>
+  <url>
+    <loc>https://simmering.dev/imprint.html</loc>
+    <lastmod>2024-08-25T10:11:04.891Z</lastmod>
+  </url>
+  <url>
+    <loc>https://simmering.dev/principles.html</loc>
+    <lastmod>2024-11-01T09:24:28.895Z</lastmod>
+  </url>
+  <url>
+    <loc>https://simmering.dev/talks.html</loc>
+    <lastmod>2023-10-21T09:31:12.963Z</lastmod>
+  </url>
+  <url>
+    <loc>https://simmering.dev/projects/masterthesis/index.html</loc>
+    <lastmod>2024-07-20T07:26:21.338Z</lastmod>
+  </url>
+  <url>
+    <loc>https://simmering.dev/projects/bachelorthesis/index.html</loc>
+    <lastmod>2024-07-20T07:28:42.046Z</lastmod>
+  </url>
+  <url>
+    <loc>https://simmering.dev/projects/cosmention/index.html</loc>
+    <lastmod>2024-06-24T06:21:20.905Z</lastmod>
+  </url>
+  <url>
+    <loc>https://simmering.dev/japanese_gardens.html</loc>
+    <lastmod>2024-11-27T07:04:28.521Z</lastmod>
+  </url>
+  <url>
+    <loc>https://simmering.dev/talks/emaee2017/index.html</loc>
+    <lastmod>2024-11-27T07:04:28.530Z</lastmod>
+  </url>
+  <url>
+    <loc>https://simmering.dev/talks/gor2024/index.html</loc>
+    <lastmod>2024-11-24T17:56:00.608Z</lastmod>
+  </url>
+  <url>
+    <loc>https://simmering.dev/talks/succeet2023/index.html</loc>
+    <lastmod>2024-05-06T06:34:16.558Z</lastmod>
+  </url>
+  <url>
+    <loc>https://simmering.dev/talks/ephmra2024/index.html</loc>
+    <lastmod>2024-07-16T18:57:55.460Z</lastmod>
+  </url>
+  <url>
+    <loc>https://simmering.dev/talks/comes2020/index.html</loc>
+    <lastmod>2024-11-27T07:04:28.522Z</lastmod>
+  </url>
+  <url>
+    <loc>https://simmering.dev/talks/gor2019/index.html</loc>
+    <lastmod>2024-05-06T06:34:16.545Z</lastmod>
+  </url>
+  <url>
+    <loc>https://simmering.dev/talks/bvmki2021/index.html</loc>
+    <lastmod>2024-06-24T06:21:20.906Z</lastmod>
+  </url>
+  <url>
+    <loc>https://simmering.dev/index.html</loc>
+    <lastmod>2024-11-24T20:05:25.143Z</lastmod>
+  </url>
+  <url>
+    <loc>https://simmering.dev/blog/llm-eval/index.html</loc>
+    <lastmod>2024-05-06T06:34:16.479Z</lastmod>
+  </url>
+  <url>
+    <loc>https://simmering.dev/blog/llm-price-performance/index.html</loc>
+    <lastmod>2024-05-06T06:34:16.489Z</lastmod>
+  </url>
+  <url>
+    <loc>https://simmering.dev/blog/quarto-wiki/index.html</loc>
+    <lastmod>2024-07-16T18:57:55.447Z</lastmod>
+  </url>
+  <url>
+    <loc>https://simmering.dev/blog/absa-with-dspy/index.html</loc>
+    <lastmod>2024-11-27T07:58:05.152Z</lastmod>
+  </url>
+  <url>
+    <loc>https://simmering.dev/blog/gold-data/index.html</loc>
+    <lastmod>2024-05-06T06:34:16.466Z</lastmod>
+  </url>
+  <url>
+    <loc>https://simmering.dev/blog/structured_output/index.html</loc>
+    <lastmod>2024-07-31T15:04:37.465Z</lastmod>
+  </url>
+  <url>
+    <loc>https://simmering.dev/blog/long-prompts/index.html</loc>
+    <lastmod>2024-09-01T11:59:19.817Z</lastmod>
+  </url>
+  <url>
     <loc>https://simmering.dev/blog/yarn/index.html</loc>
     <lastmod>2024-05-06T06:34:16.516Z</lastmod>
   </url>
   <url>
-    <loc>https://simmering.dev/blog/long-prompts/index.html</loc>
-    <lastmod>2024-09-01T11:59:19.817Z</lastmod>
-  </url>
-  <url>
-    <loc>https://simmering.dev/blog/structured_output/index.html</loc>
-    <lastmod>2024-07-31T15:04:37.465Z</lastmod>
-  </url>
-  <url>
-    <loc>https://simmering.dev/blog/gold-data/index.html</loc>
-    <lastmod>2024-05-06T06:34:16.466Z</lastmod>
-  </url>
-  <url>
-    <loc>https://simmering.dev/blog/absa-with-dspy/index.html</loc>
-    <lastmod>2024-11-27T07:58:05.152Z</lastmod>
-  </url>
-  <url>
-    <loc>https://simmering.dev/blog/quarto-wiki/index.html</loc>
-    <lastmod>2024-07-16T18:57:55.447Z</lastmod>
-  </url>
-  <url>
-    <loc>https://simmering.dev/blog/llm-price-performance/index.html</loc>
-    <lastmod>2024-05-06T06:34:16.489Z</lastmod>
-  </url>
-  <url>
-    <loc>https://simmering.dev/blog/llm-eval/index.html</loc>
-    <lastmod>2024-05-06T06:34:16.479Z</lastmod>
-  </url>
-  <url>
-    <loc>https://simmering.dev/projects.html</loc>
-    <lastmod>2023-10-21T09:31:12.912Z</lastmod>
-  </url>
-  <url>
-    <loc>https://simmering.dev/talks/concordi2017/index.html</loc>
-    <lastmod>2024-05-06T06:34:16.518Z</lastmod>
-  </url>
-  <url>
-    <loc>https://simmering.dev/talks/day-of-business-psychology-2024/index.html</loc>
-    <lastmod>2024-11-24T17:53:53.727Z</lastmod>
-  </url>
-  <url>
-    <loc>https://simmering.dev/talks/dgofkiforumpitch2024/index.html</loc>
-    <lastmod>2024-11-24T17:56:12.641Z</lastmod>
-  </url>
-  <url>
-    <loc>https://simmering.dev/talks/finding-answers-2024/index.html</loc>
-    <lastmod>2024-05-06T06:34:16.545Z</lastmod>
-  </url>
-  <url>
-    <loc>https://simmering.dev/talks/wdm2024/index.html</loc>
-    <lastmod>2024-05-06T06:34:16.567Z</lastmod>
-  </url>
-  <url>
-    <loc>https://simmering.dev/talks/gor2023/index.html</loc>
-    <lastmod>2024-05-06T06:34:16.546Z</lastmod>
-  </url>
-  <url>
-    <loc>https://simmering.dev/talks/researchplus2018/index.html</loc>
-    <lastmod>2024-05-06T06:34:16.557Z</lastmod>
-  </url>
-  <url>
-    <loc>https://simmering.dev/projects/gpexp/index.html</loc>
-    <lastmod>2023-10-21T09:31:12.944Z</lastmod>
-  </url>
-  <url>
-    <loc>https://simmering.dev/projects/stakex/index.html</loc>
-    <lastmod>2024-11-27T07:04:28.522Z</lastmod>
-  </url>
-  <url>
-    <loc>https://simmering.dev/projects/aspectwise/index.html</loc>
-    <lastmod>2024-09-24T09:25:33.741Z</lastmod>
-  </url>
-  <url>
-    <loc>https://simmering.dev/projects/texttunnel/index.html</loc>
-    <lastmod>2024-07-20T07:26:39.631Z</lastmod>
-  </url>
-  <url>
-    <loc>https://simmering.dev/imprint.html</loc>
-    <lastmod>2024-08-25T10:11:04.891Z</lastmod>
-  </url>
-  <url>
-    <loc>https://simmering.dev/principles.html</loc>
-    <lastmod>2024-11-01T09:24:28.895Z</lastmod>
-  </url>
-  <url>
-    <loc>https://simmering.dev/talks.html</loc>
-    <lastmod>2023-10-21T09:31:12.963Z</lastmod>
-  </url>
-  <url>
-    <loc>https://simmering.dev/projects/masterthesis/index.html</loc>
-    <lastmod>2024-07-20T07:26:21.338Z</lastmod>
-  </url>
-  <url>
-    <loc>https://simmering.dev/projects/bachelorthesis/index.html</loc>
-    <lastmod>2024-07-20T07:28:42.046Z</lastmod>
-  </url>
-  <url>
-    <loc>https://simmering.dev/projects/cosmention/index.html</loc>
-    <lastmod>2024-06-24T06:21:20.905Z</lastmod>
-  </url>
-  <url>
-    <loc>https://simmering.dev/japanese_gardens.html</loc>
-    <lastmod>2024-11-27T07:04:28.521Z</lastmod>
-  </url>
-  <url>
-    <loc>https://simmering.dev/talks/emaee2017/index.html</loc>
-    <lastmod>2024-11-27T07:04:28.530Z</lastmod>
-  </url>
-  <url>
-    <loc>https://simmering.dev/talks/gor2024/index.html</loc>
-    <lastmod>2024-11-24T17:56:00.608Z</lastmod>
-  </url>
-  <url>
-    <loc>https://simmering.dev/talks/succeet2023/index.html</loc>
-    <lastmod>2024-05-06T06:34:16.558Z</lastmod>
-  </url>
-  <url>
-    <loc>https://simmering.dev/talks/ephmra2024/index.html</loc>
-    <lastmod>2024-07-16T18:57:55.460Z</lastmod>
-  </url>
-  <url>
-    <loc>https://simmering.dev/talks/comes2020/index.html</loc>
-    <lastmod>2024-11-27T07:04:28.522Z</lastmod>
-  </url>
-  <url>
-    <loc>https://simmering.dev/talks/gor2019/index.html</loc>
-    <lastmod>2024-05-06T06:34:16.545Z</lastmod>
-  </url>
-  <url>
-    <loc>https://simmering.dev/talks/bvmki2021/index.html</loc>
-    <lastmod>2024-06-24T06:21:20.906Z</lastmod>
-  </url>
-  <url>
-    <loc>https://simmering.dev/index.html</loc>
-    <lastmod>2024-11-24T20:05:25.143Z</lastmod>
-  </url>
-  <url>
-    <loc>https://simmering.dev/blog/ai-assistants/index.html</loc>
-    <lastmod>2024-05-06T06:34:16.455Z</lastmod>
-  </url>
-  <url>
-    <loc>https://simmering.dev/blog/data-grug/index.html</loc>
-    <lastmod>2024-05-06T06:34:16.459Z</lastmod>
-  </url>
-  <url>
-    <loc>https://simmering.dev/blog/dataframes/index.html</loc>
-    <lastmod>2024-05-06T06:34:16.460Z</lastmod>
-  </url>
-  <url>
-    <loc>https://simmering.dev/blog/dataset-size-vs-correctness/index.html</loc>
-    <lastmod>2024-05-06T06:34:16.461Z</lastmod>
-  </url>
-  <url>
-    <loc>https://simmering.dev/blog/llms-for-absa/index.html</loc>
-    <lastmod>2024-08-07T12:40:50.168Z</lastmod>
-  </url>
-  <url>
-    <loc>https://simmering.dev/blog/one-stop-nlp/index.html</loc>
-    <lastmod>2024-05-06T06:34:16.502Z</lastmod>
-  </url>
-  <url>
-    <loc>https://simmering.dev/blog/fast-and-good/index.html</loc>
-    <lastmod>2024-06-24T06:21:20.905Z</lastmod>
-  </url>
-  <url>
     <loc>https://simmering.dev/blog/nlp-model-escalation/index.html</loc>
     <lastmod>2024-05-06T06:34:16.496Z</lastmod>
   </url>
@@ -236,12 +240,4 @@
     <loc>https://simmering.dev/blogroll.html</loc>
     <lastmod>2024-12-07T18:07:12.777Z</lastmod>
   </url>
-  <url>
-    <loc>https://simmering.dev/blog/pydantic-ai/index.html</loc>
-    <lastmod>2024-12-10T07:57:48.180Z</lastmod>
-  </url>
-  <url>
-    <loc>https://simmering.dev/blog/context-constrained/index.html</loc>
-    <lastmod>2024-12-14T19:46:51.596Z</lastmod>
-  </url>
 </urlset>